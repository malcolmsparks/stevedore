--- conflicted
+++ resolved
@@ -242,21 +242,6 @@
      (into {} (map #(vector (first %) (get node-counts ((first %) :tag) 0))
                    node-map)))))
 
-<<<<<<< HEAD
-(defn- adjust-node-count
-  "Adjust the node by delta nodes"
-  [[{:keys [tag] :as node} delta] nodes request]
-  (cond
-   (pos? delta) (create-nodes node delta request)
-   (neg? delta) (destroy-nodes-with-count
-                  nodes tag (- delta) (:compute request))
-   :else (filter-nodes-with-tag nodes tag)))
-=======
-(defn- filter-nodes-with-tag
-  "Return nodes with the given tag"
-  [nodes with-tag]
-  (filter #(= (name with-tag) (compute/tag %)) nodes))
-
 (defn- adjust-node-count
   "Adjust the node by delta nodes"
   [[{:keys [tag environment] :as node} delta] nodes request]
@@ -268,14 +253,13 @@
      (pos? delta) (create-nodes (:node-type request) delta request)
      (neg? delta) (destroy-nodes-with-count nodes tag (- delta) request)
      :else (filter-nodes-with-tag nodes tag))))
->>>>>>> bb6d4929
 
 (defn- serial-adjust-node-counts
   "Start or stop the specified number of nodes."
   [delta-map nodes request]
-<<<<<<< HEAD
   (logging/trace (str "serial-adjust-node-counts" delta-map))
-  (mapcat #(adjust-node-count % nodes request) delta-map))
+  (mapcat identity
+   (doall (map #(adjust-node-count % nodes request) delta-map))))
 
 (defn- parallel-adjust-node-counts
   "Start or stop the specified number of nodes."
@@ -284,11 +268,6 @@
   (mapcat
    deref
    (doall (map #(future (adjust-node-count % nodes request)) delta-map))))
-=======
-  (logging/trace (str "adjust-node-counts" delta-map))
-  (mapcat identity
-   (doall (map #(adjust-node-count % nodes request) delta-map))))
->>>>>>> bb6d4929
 
 (defn- converge-node-counts
   "Converge the nodes counts, given a compute facility and a reference number of
@@ -299,11 +278,7 @@
   ;;(compute/boot-if-down (:compute request) nodes) ; this needs improving
                                         ; should only reboot if required
   (let [nodes (filter compute/running? nodes)]
-<<<<<<< HEAD
-    ((:converge-fn request parallel-adjust-node-counts)
-=======
-    (serial-adjust-node-counts
->>>>>>> bb6d4929
+    ((:converge-fn request serial-adjust-node-counts)
      (node-count-difference node-map nodes)
      nodes
      request)))
@@ -600,12 +575,8 @@
      (->
       request
       (invoke-phases (ensure-configure-phase phases) all-node-map)
-<<<<<<< HEAD
-      ((:lift-fn request parallel-lift) phases target-node-map)))))
-=======
       ((environment/get-for request [:algorithms :lift-fn])
        phases target-node-map)))))
->>>>>>> bb6d4929
 
 (def
   ^{:doc
@@ -747,11 +718,7 @@
        :private true}
   argument-keywords
   #{:compute :blobstore :phase :user :prefix :middleware :all-node-set
-<<<<<<< HEAD
-    :all-nodes :parameters :converge-fn :lift-fn})
-=======
     :all-nodes :parameters :environment :node-set :node-map :phase-list})
->>>>>>> bb6d4929
 
 (defn- check-arguments-map
   "Check an arguments map for errors."
